#!/usr/bin/env python3

###
# Generates build files for the project.
# This file also includes the project configuration,
# such as compiler flags and the object matching status.
#
# Usage:
#   python3 configure.py
#   ninja
#
# Append --help to see available options.
###

import argparse
import sys
from pathlib import Path
from typing import Any, Dict, List

from tools.project import (
    Object,
    ProgressCategory,
    ProjectConfig,
    calculate_progress,
    generate_build,
    is_windows,
)

# Game versions
DEFAULT_VERSION = 0
VERSIONS = [
    "GPZJ01",  # 0
]

parser = argparse.ArgumentParser()
parser.add_argument(
    "mode",
    choices=["configure", "progress"],
    default="configure",
    help="script mode (default: configure)",
    nargs="?",
)
parser.add_argument(
    "-v",
    "--version",
    choices=VERSIONS,
    type=str.upper,
    default=VERSIONS[DEFAULT_VERSION],
    help="version to build",
)
parser.add_argument(
    "--build-dir",
    metavar="DIR",
    type=Path,
    default=Path("build"),
    help="base build directory (default: build)",
)
parser.add_argument(
    "--binutils",
    metavar="BINARY",
    type=Path,
    help="path to binutils (optional)",
)
parser.add_argument(
    "--compilers",
    metavar="DIR",
    type=Path,
    help="path to compilers (optional)",
)
parser.add_argument(
    "--map",
    action="store_true",
    help="generate map file(s)",
)
parser.add_argument(
    "--debug",
    action="store_true",
    help="build with debug info (non-matching)",
)
if not is_windows():
    parser.add_argument(
        "--wrapper",
        metavar="BINARY",
        type=Path,
        help="path to wibo or wine (optional)",
    )
parser.add_argument(
    "--dtk",
    metavar="BINARY | DIR",
    type=Path,
    help="path to decomp-toolkit binary or source (optional)",
)
parser.add_argument(
    "--objdiff",
    metavar="BINARY | DIR",
    type=Path,
    help="path to objdiff-cli binary or source (optional)",
)
parser.add_argument(
    "--sjiswrap",
    metavar="EXE",
    type=Path,
    help="path to sjiswrap.exe (optional)",
)
parser.add_argument(
    "--verbose",
    action="store_true",
    help="print verbose output",
)
parser.add_argument(
    "--non-matching",
    dest="non_matching",
    action="store_true",
    help="builds equivalent (but non-matching) or modded objects",
)
parser.add_argument(
    "--no-progress",
    dest="progress",
    action="store_false",
    help="disable progress calculation",
)
args = parser.parse_args()

config = ProjectConfig()
config.version = str(args.version)
version_num = VERSIONS.index(config.version)

# Apply arguments
config.build_dir = args.build_dir
config.dtk_path = args.dtk
config.objdiff_path = args.objdiff
config.binutils_path = args.binutils
config.compilers_path = args.compilers
config.generate_map = args.map
config.non_matching = args.non_matching
config.sjiswrap_path = args.sjiswrap
config.progress = args.progress
if not is_windows():
    config.wrapper = args.wrapper
# Don't build asm unless we're --non-matching
if not config.non_matching:
    config.asm_dir = None

# Tool versions
config.binutils_tag = "2.42-1"
config.compilers_tag = "20250520"
config.dtk_tag = "v1.5.1"
config.objdiff_tag = "v3.0.0-beta.8"
config.sjiswrap_tag = "v1.2.1"
config.wibo_tag = "0.6.16"

# Project
config.config_path = Path("config") / config.version / "config.yml"
config.check_sha_path = Path("config") / config.version / "build.sha1"
config.asflags = [
    "-mgekko",
    "--strip-local-absolute",
    "-I include",
    f"-I build/{config.version}/include",
    f"--defsym BUILD_VERSION={version_num}",
]
config.ldflags = [
    "-fp hardware",
    "-nodefaults",
]
if args.debug:
    config.ldflags.append("-g")  # Or -gdwarf-2 for Wii linkers
if args.map:
    config.ldflags.append("-mapunused")
    # config.ldflags.append("-listclosure") # For Wii linkers

# Use for any additional files that should cause a re-configure when modified
config.reconfig_deps = []

# Optional numeric ID for decomp.me preset
# Can be overridden in libraries or objects
config.scratch_preset_id = None

# Base flags, common to most GC/Wii games.
# Generally leave untouched, with overrides added below.
cflags_base = [
    "-nodefaults",
    "-proc gekko",
    "-align powerpc",
    "-enum int",
    "-fp hardware",
    "-Cpp_exceptions off",
    # "-W all",
    "-O4,p",
    "-inline auto",
    '-pragma "cats off"',
    '-pragma "warn_notinlined off"',
    "-maxerrors 1",
    "-nosyspath",
    "-RTTI off",
    "-fp_contract on",
    "-str reuse",
    "-multibyte",  # For Wii compilers, replace with `-enc SJIS`
    "-i include",
    "-i include/dolphin",
    "-i extern/musyx/include",
    f"-i build/{config.version}/include",
    f"-DBUILD_VERSION={version_num}",
    f"-DVERSION_{config.version}",
    "-DMUSY_TARGET=MUSY_TARGET_DOLPHIN",
]

# Debug flags
if args.debug:
    # Or -sym dwarf-2 for Wii compilers
    cflags_base.extend(["-sym on", "-DDEBUG=1"])
else:
    cflags_base.append("-DNDEBUG=1")

# Metrowerks library flags
cflags_runtime = [
    *cflags_base,
    "-use_lmw_stmw on",
    "-str reuse,pool,readonly",
    "-common off",
    "-inline auto,deferred",
]

cflags_musyx = [
    "-proc gekko",
    "-nodefaults",
    "-nosyspath",
    "-i include",
    "-i extern/musyx/include",
    "-inline auto",
    "-O4,p",
    "-fp hard",
    "-enum int",
    "-Cpp_exceptions off",
    "-str reuse,pool,readonly",
    "-fp_contract off",
    "-DMUSY_TARGET=MUSY_TARGET_DOLPHIN",
    "-sym on"
]

cflags_musyx_debug = [
    "-proc gecko",
    "-fp hard",
    "-nodefaults",
    "-nosyspath",
    "-i include",
    "-i extern/musyx/include",
    "-i libc",
    "-g",
    "-sym on",
    "-D_DEBUG=1",
    "-fp hard",
    "-enum int",
    "-Cpp_exceptions off",
    "-DMUSY_TARGET=MUSY_TARGET_DOLPHIN",
]

# REL flags
cflags_rel = [
    *cflags_base,
    "-sdata 0",
    "-sdata2 0",
]

cflags_trk = [
    *cflags_base,
    "-use_lmw_stmw on",
    "-str reuse,readonly",
    "-pool off",
    "-common off",
    "-sdata 0",
    "-sdata2 0",
    "-inline off",
    "-enum min",
    "-sdatathreshold 0"
]

cflags_game = [
    *cflags_base,
    "-use_lmw_stmw off",
    "-sdata 0",
    "-sdata2 0",
    "-inline off"
]

config.linker_version = "GC/1.2.5"


# Helper function for Dolphin libraries
def DolphinLib(lib_name: str, objects: List[Object]) -> Dict[str, Any]:
    return {
        "lib": lib_name,
        "mw_version": "GC/1.2.5n",
        "cflags": cflags_base,
        "progress_category": "sdk",
        "objects": objects,
    }

def MusyX(objects, mw_version="GC/1.2.5", debug=False, major=1, minor=5, patch=4):
    cflags = cflags_musyx if not debug else cflags_musyx_debug
    return {
        "lib": "musyx",
        "mw_version": mw_version,
        "src_dir": "extern/musyx/src",
        "host": False,
        "cflags": [
            *cflags,
            f"-DMUSY_VERSION_MAJOR={major}",
            f"-DMUSY_VERSION_MINOR={minor}",
            f"-DMUSY_VERSION_PATCH={patch}",
        ],
        "objects": objects,
    }

# Helper function for REL script objects
def Rel(lib_name: str, objects: List[Object]) -> Dict[str, Any]:
    return {
        "lib": lib_name,
        "mw_version": "GC/1.2.5",
        "cflags": cflags_rel,
        "progress_category": "game",
        "objects": objects,
    }


Matching = True                   # Object matches and should be linked
NonMatching = False               # Object does not match and should not be linked
Equivalent = config.non_matching  # Object should be linked when configured with --non-matching


# Object is only matching for specific versions
def MatchingFor(*versions):
    return config.version in versions


config.warn_missing_config = True
config.warn_missing_source = False
config.libs = [
    {
        "lib": "Runtime.PPCEABI.H",
        "mw_version": config.linker_version,
        "cflags": cflags_runtime,
        "progress_category": "sdk",  # str | List[str]
        "host": False,
        "objects": [
            Object(Matching, "Runtime/__va_arg.c"),
            Object(Matching, "Runtime/global_destructor_chain.c"),
            Object(Matching, "Runtime/__mem.c"),
            Object(NonMatching, "Runtime/New.cp", extra_cflags=["-Cpp_exceptions on"]),
            Object(NonMatching, "Runtime/NewMore.cp", extra_cflags=["-Cpp_exceptions on", "-RTTI on"]),
            Object(NonMatching, "Runtime/NMWException.cpp", extra_cflags=["-Cpp_exceptions on"]),
            Object(NonMatching, "Runtime/runtime.c"),
            Object(Matching, "Runtime/__init_cpp_exceptions.cpp"),
            Object(NonMatching, "Runtime/Gecko_ExceptionPPC.cpp", extra_cflags=["-Cpp_exceptions on", "-RTTI on"]),
            Object(NonMatching, "Runtime/GCN_mem_alloc.c"),
        ],
    },
    DolphinLib(
        "pad",
        [
            Object(Matching, "dolphin/pad/PadClamp.c"),
            Object(NonMatching, "dolphin/pad/pad.c"),
        ],
    ),
    DolphinLib(
        "ai",
        [
            Object(Matching, "dolphin/ai.c")
        ]
    ),
    DolphinLib(
        "ar",
        [
            Object(Matching, "dolphin/ar/ar.c"),
            Object(Matching, "dolphin/ar/arq.c")
        ]
    ),
    DolphinLib(
        "dsp",
        [
            Object(Matching, "dolphin/dsp/dsp.c"),
            Object(Matching, "dolphin/dsp/dsp_debug.c"),
            Object(Matching, "dolphin/dsp/dsp_task.c")
        ]
    ),
    DolphinLib(
        "card",
        [
            Object(Matching, "dolphin/card/CARDBios.c"),
            Object(Matching, "dolphin/card/CARDUnlock.c"),
            Object(Matching, "dolphin/card/CARDRdwr.c"),
            Object(Matching, "dolphin/card/CARDBlock.c"),
            Object(Matching, "dolphin/card/CARDDir.c"),
            Object(Matching, "dolphin/card/CARDCheck.c"),
            Object(Matching, "dolphin/card/CARDMount.c"),
            Object(Matching, "dolphin/card/CARDFormat.c"),
            Object(Matching, "dolphin/card/CARDOpen.c"),
            Object(Matching, "dolphin/card/CARDCreate.c"),
            Object(Matching, "dolphin/card/CARDRead.c"),
            Object(Matching, "dolphin/card/CARDWrite.c"),
            Object(Matching, "dolphin/card/CARDDelete.c"),
            Object(Matching, "dolphin/card/CARDStat.c"),
            Object(Matching, "dolphin/card/CARDNet.c"),
        ],
    ),
    DolphinLib(
<<<<<<< HEAD
        "gx",
        [
            Object(NonMatching, "dolphin/gx/GXInit.c"),
            Object(NonMatching, "dolphin/gx/GXFifo.c"),
            Object(NonMatching, "dolphin/gx/GXAttr.c"),
            Object(NonMatching, "dolphin/gx/GXMisc.c"),
            Object(NonMatching, "dolphin/gx/GXGeometry.c"),
            Object(NonMatching, "dolphin/gx/GXFrameBuf.c"),
            Object(NonMatching, "dolphin/gx/GXLight.c"),
            Object(NonMatching, "dolphin/gx/GXTexture.c"),
            Object(NonMatching, "dolphin/gx/GXBump.c"),
            Object(NonMatching, "dolphin/gx/GXTev.c"),
            Object(NonMatching, "dolphin/gx/GXPixel.c"),
            Object(NonMatching, "dolphin/gx/GXStubs.c"),
            Object(NonMatching, "dolphin/gx/GXDisplayList.c"),
            Object(NonMatching, "dolphin/gx/GXTransform.c"),
            Object(NonMatching, "dolphin/gx/GXPerf.c"),
        ],
    ),
    DolphinLib(
        "os",
=======
        "dvd",
>>>>>>> 2875f8cc
        [
            Object(NonMatching, "dolphin/dvd/dvdlow.c"),
            Object(NonMatching, "dolphin/dvd/dvdfs.c"),
            Object(NonMatching, "dolphin/dvd/dvd.c"),
            Object(Matching, "dolphin/dvd/dvdqueue.c"),
            Object(Matching, "dolphin/dvd/dvderror.c"),
            Object(Matching, "dolphin/dvd/dvdidutils.c"),
            Object(NonMatching, "dolphin/dvd/dvdfatal.c"),
            Object(Matching, "dolphin/dvd/fstload.c"),
        ],
    ),
    DolphinLib(
        "exi",
        [
            Object(NonMatching, "dolphin/exi/EXIBios.c"),
            Object(NonMatching, "dolphin/exi/EXIUart.c"),
        ],
    ),
    DolphinLib(
        "gba",
        [
            Object(NonMatching, "dolphin/GBA/GBA.c"),
            Object(NonMatching, "dolphin/GBA/GBAGetProcessStatus.c"),
            Object(NonMatching, "dolphin/GBA/GBAJoyBoot.c"),
            Object(NonMatching, "dolphin/GBA/GBARead.c"),
            Object(NonMatching, "dolphin/GBA/GBAWrite.c"),
            Object(NonMatching, "dolphin/GBA/GBAXfer.c"),
            Object(NonMatching, "dolphin/GBA/GBAKey.c"),
        ],
    ),
    DolphinLib(
<<<<<<< HEAD
        "amcstubs",
        [
            Object(Matching, "dolphin/amcstubs/AmcExi2Stubs.c", extra_cflags=["-inline auto,deferred"])
        ]
=======
        "os",
        [
            Object(Matching, "dolphin/os/__start.c"),
            Object(Matching, "dolphin/os/__ppc_eabi_init.c")
        ]
    ),
    DolphinLib(
        "pad",
        [
            Object(Matching, "dolphin/pad/PadClamp.c"),
            Object(Matching, "dolphin/pad/pad.c"),
        ],
>>>>>>> 2875f8cc
    ),
    {
        "lib": "TRK_MINNOW_DOLPHIN",
        "mw_version": "GC/1.1p1",
        "cflags": cflags_trk,
        "host": False,
        "objects": [
            Object(NonMatching, "TRK_MINNOW_DOLPHIN/mainloop.c"),
            Object(NonMatching, "TRK_MINNOW_DOLPHIN/nubevent.c"),
            Object(NonMatching, "TRK_MINNOW_DOLPHIN/nubinit.c"),
            Object(NonMatching, "TRK_MINNOW_DOLPHIN/msg.c"),
            Object(NonMatching, "TRK_MINNOW_DOLPHIN/msgbuf.c"),
            Object(NonMatching, "TRK_MINNOW_DOLPHIN/serpoll.c"),
            Object(NonMatching, "TRK_MINNOW_DOLPHIN/usr_put.c"),
            Object(NonMatching, "TRK_MINNOW_DOLPHIN/dispatch.c"),
            Object(NonMatching, "TRK_MINNOW_DOLPHIN/msghndlr.c"),
            Object(NonMatching, "TRK_MINNOW_DOLPHIN/support.c"),
            Object(NonMatching, "TRK_MINNOW_DOLPHIN/mutex_TRK.c"),
            Object(NonMatching, "TRK_MINNOW_DOLPHIN/notify.c"),
            Object(Matching, "TRK_MINNOW_DOLPHIN/flush_cache.c"),
            Object(NonMatching, "TRK_MINNOW_DOLPHIN/mem_TRK.c"),
            Object(NonMatching, "TRK_MINNOW_DOLPHIN/targimpl.c"),
            Object(NonMatching, "TRK_MINNOW_DOLPHIN/targsupp.s"),
            Object(Matching, "TRK_MINNOW_DOLPHIN/__exception.s"),
            Object(Matching, "TRK_MINNOW_DOLPHIN/dolphin_trk.c"),
            Object(NonMatching, "TRK_MINNOW_DOLPHIN/mpc_7xx_603e.c"),
            Object(NonMatching, "TRK_MINNOW_DOLPHIN/main_TRK.c"),
            Object(NonMatching, "TRK_MINNOW_DOLPHIN/dolphin_trk_glue.c"),
            Object(NonMatching, "TRK_MINNOW_DOLPHIN/targcont.c"),
            Object(NonMatching, "TRK_MINNOW_DOLPHIN/target_options.c"),
            Object(NonMatching, "TRK_MINNOW_DOLPHIN/mslsupp.c"),
        ],
    },
    MusyX(
        objects={
            Object(NonMatching, "musyx/runtime/seq.c"),
            Object(NonMatching, "musyx/runtime/synth.c"),
            Object(NonMatching, "musyx/runtime/seq_api.c"),
            Object(NonMatching, "musyx/runtime/snd_synthapi.c"),
            Object(NonMatching, "musyx/runtime/stream.c"),
            Object(NonMatching, "musyx/runtime/synthdata.c"),
            Object(NonMatching, "musyx/runtime/synthmacros.c"),
            Object(NonMatching, "musyx/runtime/synthvoice.c"),
            Object(NonMatching, "musyx/runtime/synth_ac.c"),
            Object(NonMatching, "musyx/runtime/synth_dbtab.c"),
            Object(NonMatching, "musyx/runtime/synth_adsr.c"),
            Object(NonMatching, "musyx/runtime/synth_vsamples.c"),
            Object(NonMatching, "musyx/runtime/s_data.c"),
            Object(NonMatching, "musyx/runtime/hw_dspctrl.c"),
            Object(NonMatching, "musyx/runtime/hw_volconv.c"),
            Object(NonMatching, "musyx/runtime/snd3d.c"),
            Object(NonMatching, "musyx/runtime/snd_init.c"),
            Object(NonMatching, "musyx/runtime/snd_math.c"),
            Object(NonMatching, "musyx/runtime/snd_midictrl.c"),
            Object(NonMatching, "musyx/runtime/snd_service.c"),
            Object(NonMatching, "musyx/runtime/hardware.c"),
            Object(NonMatching, "musyx/runtime/dsp_import.c"),
            Object(NonMatching, "musyx/runtime/hw_aramdma.c"),
            Object(NonMatching, "musyx/runtime/hw_dolphin.c"),
            Object(NonMatching, "musyx/runtime/hw_memory.c"),
            Object(NonMatching, "musyx/runtime/CheapReverb/creverb_fx.c"),
            Object(NonMatching, "musyx/runtime/CheapReverb/creverb.c"),
            Object(NonMatching, "musyx/runtime/StdReverb/reverb_fx.c"),
            Object(NonMatching, "musyx/runtime/StdReverb/reverb.c"),
            Object(NonMatching, "musyx/runtime/Delay/delay_fx.c"),
            Object(NonMatching, "musyx/runtime/Chorus/chorus_fx.c"),
        }
    ),
    {
        "lib": "Game",
        "mw_version": config.linker_version,
        "cflags": cflags_game,
        "host": False,
        "objects": [
            Object(NonMatching, "game/main.c")
        ]
    }
]


# Optional callback to adjust link order. This can be used to add, remove, or reorder objects.
# This is called once per module, with the module ID and the current link order.
#
# For example, this adds "dummy.c" to the end of the DOL link order if configured with --non-matching.
# "dummy.c" *must* be configured as a Matching (or Equivalent) object in order to be linked.
def link_order_callback(module_id: int, objects: List[str]) -> List[str]:
    # Don't modify the link order for matching builds
    if not config.non_matching:
        return objects
    if module_id == 0:  # DOL
        return objects + ["dummy.c"]
    return objects

# Uncomment to enable the link order callback.
# config.link_order_callback = link_order_callback


# Optional extra categories for progress tracking
# Adjust as desired for your project
config.progress_categories = [
    ProgressCategory("game", "Game Code"),
    ProgressCategory("sdk", "SDK Code"),
]
config.progress_each_module = args.verbose
# Optional extra arguments to `objdiff-cli report generate`
config.progress_report_args = [
    # Marks relocations as mismatching if the target value is different
    # Default is "functionRelocDiffs=none", which is most lenient
    # "--config functionRelocDiffs=data_value",
]

if args.mode == "configure":
    # Write build.ninja and objdiff.json
    generate_build(config)
elif args.mode == "progress":
    # Print progress information
    calculate_progress(config)
else:
    sys.exit("Unknown mode: " + args.mode)<|MERGE_RESOLUTION|>--- conflicted
+++ resolved
@@ -404,7 +404,6 @@
         ],
     ),
     DolphinLib(
-<<<<<<< HEAD
         "gx",
         [
             Object(NonMatching, "dolphin/gx/GXInit.c"),
@@ -425,10 +424,7 @@
         ],
     ),
     DolphinLib(
-        "os",
-=======
         "dvd",
->>>>>>> 2875f8cc
         [
             Object(NonMatching, "dolphin/dvd/dvdlow.c"),
             Object(NonMatching, "dolphin/dvd/dvdfs.c"),
@@ -460,25 +456,17 @@
         ],
     ),
     DolphinLib(
-<<<<<<< HEAD
         "amcstubs",
         [
             Object(Matching, "dolphin/amcstubs/AmcExi2Stubs.c", extra_cflags=["-inline auto,deferred"])
         ]
-=======
+    ),
+    DolphinLib(
         "os",
         [
             Object(Matching, "dolphin/os/__start.c"),
             Object(Matching, "dolphin/os/__ppc_eabi_init.c")
         ]
-    ),
-    DolphinLib(
-        "pad",
-        [
-            Object(Matching, "dolphin/pad/PadClamp.c"),
-            Object(Matching, "dolphin/pad/pad.c"),
-        ],
->>>>>>> 2875f8cc
     ),
     {
         "lib": "TRK_MINNOW_DOLPHIN",
